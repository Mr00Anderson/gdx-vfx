/*******************************************************************************
 * Copyright 2019 metaphore
 *
 * Licensed under the Apache License, Version 2.0 (the "License");
 * you may not use this file except in compliance with the License.
 * You may obtain a copy of the License at
 *
 *   http://www.apache.org/licenses/LICENSE-2.0
 *
 * Unless required by applicable law or agreed to in writing, software
 * distributed under the License is distributed on an "AS IS" BASIS,
 * WITHOUT WARRANTIES OR CONDITIONS OF ANY KIND, either express or implied.
 * See the License for the specific language governing permissions and
 * limitations under the License.
 ******************************************************************************/

package com.crashinvaders.vfx.demo.screens.demo.controllers;

import com.badlogic.gdx.Gdx;
import com.badlogic.gdx.graphics.Pixmap;
import com.badlogic.gdx.scenes.scene2d.Group;
import com.badlogic.gdx.scenes.scene2d.InputEvent;
import com.badlogic.gdx.scenes.scene2d.ui.Label;
import com.badlogic.gdx.scenes.scene2d.ui.VerticalGroup;
import com.badlogic.gdx.scenes.scene2d.utils.ClickListener;
import com.badlogic.gdx.utils.Array;
import com.badlogic.gdx.utils.ArrayMap;
import com.badlogic.gdx.utils.Disposable;
import com.crashinvaders.vfx.common.lml.CommonLmlParser;
import com.crashinvaders.vfx.common.lml.LmlUtils;
import com.crashinvaders.vfx.common.viewcontroller.LmlViewController;
import com.crashinvaders.vfx.common.viewcontroller.ViewControllerManager;
import com.crashinvaders.vfx.VfxManager;
import com.crashinvaders.vfx.effects.*;
import com.crashinvaders.vfx.effects.util.CopyEffect;
import com.crashinvaders.vfx.effects.util.GammaThresholdEffect;
import com.crashinvaders.vfx.effects.util.MixEffect;
import com.github.czyzby.lml.annotation.LmlActor;
import com.github.czyzby.lml.parser.LmlParser;

public class EffectRosterViewController extends LmlViewController {

    private final Array<EffectEntryModel> effectsRoster = new Array<>(true, 16);
    private final ArrayMap<EffectEntryModel, EffectEntryViewController> effectsChain = new ArrayMap<>(true, 16);

    private VfxManager vfxManager;

    private VerticalGroup vgEffectsRoster;
    private VerticalGroup vgEffectsChain;

    public EffectRosterViewController(ViewControllerManager viewControllers, CommonLmlParser lmlParser) {
        super(viewControllers, lmlParser);
    }

    @Override
    public void onViewCreated(Group sceneRoot) {
        super.onViewCreated(sceneRoot);

<<<<<<< HEAD
        // Bloom
        {
            BloomEffect filter = new BloomEffect();
            effectsRoster.add(new EffectEntryModel("Bloom", filter));
        }
        // Copy
        {
            CopyEffect filter = new CopyEffect();
            effectsRoster.add(new EffectEntryModel("Copy", filter));
        }
        // Radial Distortion
        {
            RadialDistortionEffect filter = new RadialDistortionEffect();
            filter.setZoom(0.9f);
            filter.setDistortion(0.3f);
            effectsRoster.add(new EffectEntryModel("Radial Distortion", filter));
        }
        // Gamma Threshold
        {
            GammaThresholdEffect filter = new GammaThresholdEffect(GammaThresholdEffect.Type.RGB);
            filter.setGamma(0.9f);
            effectsRoster.add(new EffectEntryModel("Gamma Threshold", filter));
        }
        // Zoom
        {
            ZoomEffect filter = new ZoomEffect();
            filter.setZoom(0.9f);
            effectsRoster.add(new EffectEntryModel("Zoom", filter));
        }
        // Vignetting
        {
            VignettingEffect filter = new VignettingEffect(false);
            effectsRoster.add(new EffectEntryModel("Vignetting", filter));
        }
        // CRT
        {
            CrtEffect filter = new CrtEffect(CrtEffect.LineStyle.HORIZONTAL_SMOOTH, 1.3f, 0.8f);
            filter.setSizeSource(CrtEffect.SizeSource.VIEWPORT);
            effectsRoster.add(new EffectEntryModel("CRT", filter));
        }
        // FXAA
        {
            FxaaEffect filter = new FxaaEffect();
            effectsRoster.add(new EffectEntryModel("FXAA", filter));
        }
        // NFAA
        {
            NfaaEffect filter = new NfaaEffect(false);
            effectsRoster.add(new EffectEntryModel("NFAA", filter));
        }
        // Lens Flare
        {
            LensFlareEffect filter = new LensFlareEffect();
            effectsRoster.add(new EffectEntryModel("Lens Flare", filter));
        }
        // Fisheye
        {
            FisheyeEffect filter = new FisheyeEffect();
            effectsRoster.add(new EffectEntryModel("Fisheye", filter));
        }
        // Film Grain
        {
            FilmGrainEffect filter = new FilmGrainEffect();
            filter.setNoiseAmount(0.18f);
            effectsRoster.add(new EffectEntryModel("Film Grain", filter));
        }
        // Motion Blur (MIX)
        {
            MotionBlurEffect filter = new MotionBlurEffect(Pixmap.Format.RGBA8888, MixEffect.Method.MIX, 0.75f);
            effectsRoster.add(new EffectEntryModel("Motion Blur (MIX)", filter));
        }
        // Motion Blur (MAX)
        {
            MotionBlurEffect filter = new MotionBlurEffect(Pixmap.Format.RGBA8888, MixEffect.Method.MAX, 0.75f);
            effectsRoster.add(new EffectEntryModel("Motion Blur (MAX)", filter));
        }
        // Old TV
        {
            OldTvEffect filter = new OldTvEffect();
            effectsRoster.add(new EffectEntryModel("Old TV", filter));
        }
        // Levels
        {
            LevelsEffect filter = new LevelsEffect();
            filter.setHue(0.95f);
            effectsRoster.add(new EffectEntryModel("Levels", filter));
        }
        // Chrom. Aberration
        {
            ChromaticAberrationEffect filter = new ChromaticAberrationEffect(12);
            effectsRoster.add(new EffectEntryModel("Chrom. Aberration", filter));
        }
        // Radial Blur
        {
            RadialBlurEffect filter = new RadialBlurEffect(8);
            effectsRoster.add(new EffectEntryModel("Radial Blur", filter));
        }
        // Gaussian Blur
        {
            GaussianBlurEffect filter = new GaussianBlurEffect(GaussianBlurEffect.BlurType.Gaussian5x5);
            filter.setPasses(8);
            effectsRoster.add(new EffectEntryModel("Gaussian Blur", filter));
        }


//        effectsRoster.addAll(
//                new EffectEntryModel("Bloom", new BloomEffect(Pixmap.Format.RGBA8888)),
//                new EffectEntryModel("CRT", new CrtEffect(CrtFilterOld.LineStyle.HORIZONTAL_SMOOTH, 1.3f, 0.8f)
//                        .setSizeSource(CrtFilterOld.SizeSource.VIEWPORT)),
//                new EffectEntryModel("Old TV", new OldTvEffect()),
//                new EffectEntryModel("Noise", new NoiseEffect(0.35f, 2f)),
//                new EffectEntryModel("Chrom. Abber.", new ChromaticAberrationEffect()),
//                new EffectEntryModel("Film Grain", new FilmGrainEffect()),
//                new EffectEntryModel("Gaussian Blur", new GaussianBlurEffect(8, GaussianBlurFilter.BlurType.Gaussian5x5)),
//                new EffectEntryModel("Motion Blur (MAX)", new MotionBlurEffect(Pixmap.Format.RGBA8888, MotionBlurFilterOld.BlurFunction.MAX, 0.75f)),
//                new EffectEntryModel("Motion Blur (MIX)", new MotionBlurEffect(Pixmap.Format.RGBA8888, MotionBlurFilterOld.BlurFunction.MIX, 0.75f)),
//                new EffectEntryModel("Radial Blur", new RadialBlurEffect(8)),
//                new EffectEntryModel("Curvature", new CurvatureEffect()),
//                new EffectEntryModel("Lens Flare", new LensFlareEffect()
//                        .setIntensity(10f)),
//                new EffectEntryModel("Vignette", new VignetteEffect(false)),
//                new EffectEntryModel("Zoomer", new ZoomerEffect(1.2f)),
//                new EffectEntryModel("FXAA", new FxaaEffect()),
//                new EffectEntryModel("NFAA", new NfaaEffect()),
//                new EffectEntryModel("Fisheye", new FisheyeEffect()),
//                new EffectEntryModel("HDR", new HdrEffect(3.0f, 2.2f)),
//                new EffectEntryModel("Levels", new LevelsEffect()
//                        .setBrightness(0.1f)
//                        .setSaturation(1.8f)
//                        .setContrast(1.5f)
//                        .setHue(0.9f)
//                        .setGamma(1.0f))
//        );
=======
        effectsRoster.addAll(
                new EffectEntryModel("Bloom", new BloomEffect(Pixmap.Format.RGBA8888)),
                new EffectEntryModel("CRT", new CrtEffect(CrtFilter.LineStyle.HORIZONTAL_SMOOTH, 1.3f, 0.8f)
                        .setSizeSource(CrtFilter.SizeSource.VIEWPORT)),
                new EffectEntryModel("Old TV", new OldTvEffect()),
                new EffectEntryModel("Noise", new NoiseEffect(0.35f, 2f)),
                new EffectEntryModel("Underwater", new UnderwaterEffect(1f, 5f)),
                new EffectEntryModel("Chrom. Abber.", new ChromaticAberrationEffect()),
                new EffectEntryModel("Film Grain", new FilmGrainEffect()),
                new EffectEntryModel("Gaussian Blur", new GaussianBlurEffect(8, GaussianBlurFilter.BlurType.Gaussian5x5)),
                new EffectEntryModel("Motion Blur (MAX)", new MotionBlurEffect(Pixmap.Format.RGBA8888, MotionBlurFilter.BlurFunction.MAX, 0.75f)),
                new EffectEntryModel("Motion Blur (MIX)", new MotionBlurEffect(Pixmap.Format.RGBA8888, MotionBlurFilter.BlurFunction.MIX, 0.75f)),
                new EffectEntryModel("Radial Blur", new RadialBlurEffect(8)),
                new EffectEntryModel("Curvature", new CurvatureEffect()),
                new EffectEntryModel("Lens Flare", new LensFlareEffect()
                        .setIntensity(10f)),
                new EffectEntryModel("Vignette", new VignetteEffect(false)),
                new EffectEntryModel("Zoomer", new ZoomerEffect(1.2f)),
                new EffectEntryModel("FXAA", new FxaaEffect()),
                new EffectEntryModel("NFAA", new NfaaEffect()),
                new EffectEntryModel("Fisheye", new FisheyeEffect()),
                new EffectEntryModel("HDR", new HdrEffect(3.0f, 2.2f)),
                new EffectEntryModel("Levels", new LevelsEffect()
                        .setBrightness(0.1f)
                        .setSaturation(1.8f)
                        .setContrast(1.5f)
                        .setHue(0.9f)
                        .setGamma(1.0f))
        );
>>>>>>> accd5929

        vfxManager = getController(VfxViewController.class).getVfxManager();

        vgEffectsRoster = sceneRoot.findActor("vgEffectsRoster");
        vgEffectsChain = sceneRoot.findActor("vgEffectsChain");

        for (int i = 0; i < effectsRoster.size; i++) {
            final EffectEntryModel effectModel = effectsRoster.get(i);
            final EffectEntryViewController viewController = new EffectEntryViewController(lmlParser, effectModel);
            final Group viewRoot = viewController.getViewRoot();
            vgEffectsRoster.addActor(viewRoot);

            viewRoot.addListener(new ClickListener() {
                @Override
                public void clicked(InputEvent event, float x, float y) {
                    addEffectToChain(effectModel);
                }
            });
        }
    }

    @Override
    public void dispose() {
        super.dispose();
    }

    private void addEffectToChain(final EffectEntryModel effectModel) {
        if (effectsChain.containsKey(effectModel)) {
            // If the effect is already in the chain, re-add it to the end of the list.
            removeEffectFromChain(effectModel);
        }

        EffectEntryViewController viewController = new EffectEntryViewController(lmlParser, effectModel);
        Group viewRoot = viewController.getViewRoot();
        vgEffectsChain.addActor(viewRoot);
        effectsChain.put(viewController.getModel(), viewController);
        vfxManager.addEffect(viewController.getModel().getEffect());

        viewRoot.addListener(new ClickListener() {
            @Override
            public void clicked(InputEvent event, float x, float y) {
                removeEffectFromChain(effectModel);
            }
        });
    }

    private void removeEffectFromChain(final EffectEntryModel effectModel) {
        EffectEntryViewController viewController = effectsChain.get(effectModel);
        if (viewController == null) return;

        vgEffectsChain.removeActor(viewController.getViewRoot());
        effectsChain.removeKey(effectModel);
        vfxManager.removeEffect(viewController.getModel().getEffect());
    }

    private static class EffectEntryModel implements Disposable {
        private final String name;
        private final ChainVfxEffect effect;

        public EffectEntryModel(String name, ChainVfxEffect effect) {
            this.name = name;
            this.effect = effect;
        }

        @Override
        public void dispose() {
            effect.dispose();
        }

        public String getName() {
            return name;
        }

        public ChainVfxEffect getEffect() {
            return effect;
        }
    }

    public static class EffectEntryViewController {

        @LmlActor Label lblName;

        private final EffectEntryModel model;
        private final Group viewRoot;

        EffectEntryViewController(LmlParser lmlParser, EffectEntryModel model) {
            this.model = model;

            // Create view.
            viewRoot = LmlUtils.parseLmlTemplate(lmlParser, this, Gdx.files.internal("lml/screen-demo/effect-list-item.lml"));
            viewRoot.setUserObject(this);

            updateViewFromModel();
        }

        public void updateViewFromModel() {
            lblName.setText(model.getName());
        }

        public Group getViewRoot() {
            return viewRoot;
        }

        public EffectEntryModel getModel() {
            return model;
        }
    }
}<|MERGE_RESOLUTION|>--- conflicted
+++ resolved
@@ -56,7 +56,6 @@
     public void onViewCreated(Group sceneRoot) {
         super.onViewCreated(sceneRoot);
 
-<<<<<<< HEAD
         // Bloom
         {
             BloomEffect filter = new BloomEffect();
@@ -160,67 +159,11 @@
             filter.setPasses(8);
             effectsRoster.add(new EffectEntryModel("Gaussian Blur", filter));
         }
-
-
-//        effectsRoster.addAll(
-//                new EffectEntryModel("Bloom", new BloomEffect(Pixmap.Format.RGBA8888)),
-//                new EffectEntryModel("CRT", new CrtEffect(CrtFilterOld.LineStyle.HORIZONTAL_SMOOTH, 1.3f, 0.8f)
-//                        .setSizeSource(CrtFilterOld.SizeSource.VIEWPORT)),
-//                new EffectEntryModel("Old TV", new OldTvEffect()),
-//                new EffectEntryModel("Noise", new NoiseEffect(0.35f, 2f)),
-//                new EffectEntryModel("Chrom. Abber.", new ChromaticAberrationEffect()),
-//                new EffectEntryModel("Film Grain", new FilmGrainEffect()),
-//                new EffectEntryModel("Gaussian Blur", new GaussianBlurEffect(8, GaussianBlurFilter.BlurType.Gaussian5x5)),
-//                new EffectEntryModel("Motion Blur (MAX)", new MotionBlurEffect(Pixmap.Format.RGBA8888, MotionBlurFilterOld.BlurFunction.MAX, 0.75f)),
-//                new EffectEntryModel("Motion Blur (MIX)", new MotionBlurEffect(Pixmap.Format.RGBA8888, MotionBlurFilterOld.BlurFunction.MIX, 0.75f)),
-//                new EffectEntryModel("Radial Blur", new RadialBlurEffect(8)),
-//                new EffectEntryModel("Curvature", new CurvatureEffect()),
-//                new EffectEntryModel("Lens Flare", new LensFlareEffect()
-//                        .setIntensity(10f)),
-//                new EffectEntryModel("Vignette", new VignetteEffect(false)),
-//                new EffectEntryModel("Zoomer", new ZoomerEffect(1.2f)),
-//                new EffectEntryModel("FXAA", new FxaaEffect()),
-//                new EffectEntryModel("NFAA", new NfaaEffect()),
-//                new EffectEntryModel("Fisheye", new FisheyeEffect()),
-//                new EffectEntryModel("HDR", new HdrEffect(3.0f, 2.2f)),
-//                new EffectEntryModel("Levels", new LevelsEffect()
-//                        .setBrightness(0.1f)
-//                        .setSaturation(1.8f)
-//                        .setContrast(1.5f)
-//                        .setHue(0.9f)
-//                        .setGamma(1.0f))
-//        );
-=======
-        effectsRoster.addAll(
-                new EffectEntryModel("Bloom", new BloomEffect(Pixmap.Format.RGBA8888)),
-                new EffectEntryModel("CRT", new CrtEffect(CrtFilter.LineStyle.HORIZONTAL_SMOOTH, 1.3f, 0.8f)
-                        .setSizeSource(CrtFilter.SizeSource.VIEWPORT)),
-                new EffectEntryModel("Old TV", new OldTvEffect()),
-                new EffectEntryModel("Noise", new NoiseEffect(0.35f, 2f)),
-                new EffectEntryModel("Underwater", new UnderwaterEffect(1f, 5f)),
-                new EffectEntryModel("Chrom. Abber.", new ChromaticAberrationEffect()),
-                new EffectEntryModel("Film Grain", new FilmGrainEffect()),
-                new EffectEntryModel("Gaussian Blur", new GaussianBlurEffect(8, GaussianBlurFilter.BlurType.Gaussian5x5)),
-                new EffectEntryModel("Motion Blur (MAX)", new MotionBlurEffect(Pixmap.Format.RGBA8888, MotionBlurFilter.BlurFunction.MAX, 0.75f)),
-                new EffectEntryModel("Motion Blur (MIX)", new MotionBlurEffect(Pixmap.Format.RGBA8888, MotionBlurFilter.BlurFunction.MIX, 0.75f)),
-                new EffectEntryModel("Radial Blur", new RadialBlurEffect(8)),
-                new EffectEntryModel("Curvature", new CurvatureEffect()),
-                new EffectEntryModel("Lens Flare", new LensFlareEffect()
-                        .setIntensity(10f)),
-                new EffectEntryModel("Vignette", new VignetteEffect(false)),
-                new EffectEntryModel("Zoomer", new ZoomerEffect(1.2f)),
-                new EffectEntryModel("FXAA", new FxaaEffect()),
-                new EffectEntryModel("NFAA", new NfaaEffect()),
-                new EffectEntryModel("Fisheye", new FisheyeEffect()),
-                new EffectEntryModel("HDR", new HdrEffect(3.0f, 2.2f)),
-                new EffectEntryModel("Levels", new LevelsEffect()
-                        .setBrightness(0.1f)
-                        .setSaturation(1.8f)
-                        .setContrast(1.5f)
-                        .setHue(0.9f)
-                        .setGamma(1.0f))
-        );
->>>>>>> accd5929
+        // Underwater
+        {
+            WaterDistortionEffect filter = new WaterDistortionEffect(1f, 1f);
+            effectsRoster.add(new EffectEntryModel("Water Distortion", filter));
+        }
 
         vfxManager = getController(VfxViewController.class).getVfxManager();
 
